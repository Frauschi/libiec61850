--- conflicted
+++ resolved
@@ -1,8 +1,7 @@
-<<<<<<< HEAD
 Changes to version 1.5.0
 ------------------------
 - IEC 61850 server: control models - allow delaying select response with check handler (new handler return value CONTROL_WAITING_FOR_SELECT)
-=======
+
 Changes to version 1.4.2.1
 --------------------------
 
@@ -37,7 +36,6 @@
 - .NET API: additional function mappings
 - TLS: fixed memory leak when TLS authentication fails
 - fixed bug in windows socket layer
->>>>>>> 994eea4b
 
 Changes to version 1.4.1
 ------------------------
