--- conflicted
+++ resolved
@@ -490,10 +490,5 @@
     ClientReport_getBufOvfl
     MmsValue_getUtcTimeInMsWithUs
     IedModel_setIedNameForDynamicModel
-<<<<<<< HEAD
-    ControlObjectClient_setOrigin
-=======
     ControlObjectClient_useConstantT
-    ControlObjectClient_setOrigin
-    
->>>>>>> 6ad3c4b1
+    ControlObjectClient_setOrigin