EXPORTS
    Asn1PrimitivaValue_compare @13
    Asn1PrimitiveValue_clone @14
    Asn1PrimitiveValue_create @15
    Asn1PrimitiveValue_destroy @16
    Asn1PrimitiveValue_getMaxSize @17
    Asn1PrimitiveValue_getSize @18
    CAC_Point_create @90
    CAC_ScaledValueConfig_create @91
    CAC_Unit_create @92
    CAC_ValWithTrans_create @93
    CAC_Vector_create @94
    CDC_ACD_create @95
    CDC_ACT_create @96
    CDC_ASG_create @97
    CDC_BCR_create @98
    CDC_BSC_create @99
    CDC_CMV_create @100
    CDC_DEL_create @101
    CDC_DPC_create @102
    CDC_DPS_create @103
    CDC_ENC_create @104
    CDC_ENG_create @105
    CDC_ENS_create @106
    CDC_HST_create @107
    CDC_INC_create @108
    CDC_ING_create @109
    CDC_INS_create @110
    CDC_LPL_create @111
    CDC_MV_create @112
    CDC_SAV_create @113
    CDC_SEC_create @114
    CDC_SPC_create @115
    CDC_SPG_create @116
    CDC_SPS_create @117
    CDC_WYE_create @118
    ClientConnection_getPeerAddress @129
    ClientConnection_getSecurityToken @130
    ClientDataSet_destroy @131
    ClientDataSet_getDataSetSize @132
    ClientDataSet_getReference @133
    ClientDataSet_getValues @134
    ClientReportControlBlock_create @156
    ClientReportControlBlock_destroy @157
    ClientReportControlBlock_getBufTm @158
    ClientReportControlBlock_getDataSetReference @160
    ClientReportControlBlock_getEntryId @161
    ClientReportControlBlock_getEntryTime @162
    ClientReportControlBlock_getGI @163
    ClientReportControlBlock_getIntgPd @164
    ClientReportControlBlock_getObjectReference @165
    ClientReportControlBlock_getOptFlds @166
    ClientReportControlBlock_getOwner @167
    ClientReportControlBlock_getPurgeBuf @168
    ClientReportControlBlock_getResv @169
    ClientReportControlBlock_getResvTms @170
    ClientReportControlBlock_getRptEna @171
    ClientReportControlBlock_getRptId @172
    ClientReportControlBlock_getSqNum @173
    ClientReportControlBlock_getTrgOps @174
    ClientReportControlBlock_isBuffered @175
    ClientReportControlBlock_setBufTm @176
    ClientReportControlBlock_setDataSetReference @177
    ClientReportControlBlock_setEntryId @178
    ClientReportControlBlock_setGI @179
    ClientReportControlBlock_setIntgPd @180
    ClientReportControlBlock_setOptFlds @181
    ClientReportControlBlock_setPurgeBuf @182
    ClientReportControlBlock_setResv @183
    ClientReportControlBlock_setResvTms @184
    ClientReportControlBlock_setRptEna @185
    ClientReportControlBlock_setRptId @186
    ClientReportControlBlock_setTrgOps @187
    ClientReport_create @188
    ClientReport_destroy @189
    ClientReport_getDataSetValues
    ClientReport_getEntryId @191
    ClientReport_getRcbReference @192
    ClientReport_getReasonForInclusion @193
    ClientReport_getTimestamp @194
    ClientReport_hasTimestamp @195
    ClientReport_getRptId
    ConfigFileParser_createModelFromConfigFile @210
    ControlObjectClient_cancel @211
    ControlObjectClient_create @212
    ControlObjectClient_destroy @213
    ControlObjectClient_enableInterlockCheck @214
    ControlObjectClient_enableSynchroCheck @215
    ControlObjectClient_getControlModel @216
    ControlObjectClient_getLastApplError @217
    ControlObjectClient_getObjectReference @218
    ControlObjectClient_operate @219
    ControlObjectClient_select @220
    ControlObjectClient_selectWithValue @221
    ControlObjectClient_setLastApplError @222
    ControlObjectClient_setCommandTerminationHandler
    DataAttribute_create @273
    DataObject_create @274
    DataObject_hasFCData @275
    DataSetEntry_create @276
    DataSet_create @277
    FileDirectoryEntry_create @291
    FileDirectoryEntry_destroy @292
    FileDirectoryEntry_getFileName @293
    FileDirectoryEntry_getFileSize @294
    FileDirectoryEntry_getLastModified @295
    FileSystem_closeDirectory @296
    FileSystem_closeFile @297
    FileSystem_deleteFile @298
    FileSystem_getFileInfo @299
    FileSystem_openDirectory @300
    FileSystem_openFile @301
    FileSystem_readDirectory @302
    FileSystem_readFile @303
    FileSystem_renameFile @304
    FileSystem_setBasePath @305
    FunctionalConstraint_fromString @313
    FunctionalConstraint_toString @314
    GSEControlBlock_create @316
    Hal_getTimeInMs @354
    IedConnection_abort @366
    IedConnection_close @367
    IedConnection_connect @368
    IedConnection_create @369
    IedConnection_createDataSet @370
    IedConnection_deleteDataSet @371
    IedConnection_deleteFile @372
    IedConnection_destroy @373
    IedConnection_getDataDirectory @376
    IedConnection_getDataDirectoryFC @377
    IedConnection_getDataSetDirectory @378
    IedConnection_getDeviceModelFromServer @379
    IedConnection_getFile @380
    IedConnection_getFileDirectory @381
    IedConnection_getLastApplError @383
    IedConnection_getLogicalDeviceDirectory @384
    IedConnection_getLogicalDeviceList @385
    IedConnection_getLogicalNodeDirectory @386
    IedConnection_getLogicalNodeVariables @387
    IedConnection_getMmsConnection @388
    IedConnection_getRCBValues @389
    IedConnection_getServerDirectory @390
    IedConnection_getState @391
    IedConnection_getVariableSpecification @392
    IedConnection_installConnectionClosedHandler @393
    IedConnection_installReportHandler @394
    IedConnection_readDataSetValues @395
    IedConnection_readObject @396
    IedConnection_release @397
    IedConnection_setRCBValues @401
    IedConnection_triggerGIReport @402
    IedConnection_uninstallReportHandler @403
    IedConnection_writeObject @404
    IedModel_create @405
    IedModel_destroy @406
    IedModel_getDevice @407
    IedModel_getLogicalDeviceCount @408
    IedModel_getModelNodeByObjectReference @409
    IedModel_getModelNodeByShortAddress @410
    IedModel_lookupDataSet @411
    IedModel_setAttributeValuesToNull @412
    IedServer_create @413
    IedServer_destroy @414
    IedServer_getAttributeValue @416
    IedServer_getDataModel @417
    IedServer_getFunctionalConstrainedData @418
    IedServer_getIsoServer @419
    IedServer_getMmsServer @420
    IedServer_handleWriteAccess @421
    IedServer_isRunning @422
    IedServer_lockDataModel @423
    IedServer_observeDataAttribute @424
    IedServer_setAuthenticator @425
    IedServer_setConnectionIndicationHandler @426
    IedServer_setControlHandler @427
    IedServer_setPerformCheckHandler @428
    IedServer_setWaitForExecutionHandler @429
    IedServer_setWriteAccessPolicy @430
    IedServer_start @431
    IedServer_stop @432
    IedServer_unlockDataModel @433
    IedServer_updateAttributeValue @434
    IedServer_updateBitStringAttributeValue @435
    IedServer_updateBooleanAttributeValue @436
    IedServer_updateFloatAttributeValue @437
    IedServer_updateInt32AttributeValue @438
    IedServer_updateQuality @439
    IedServer_updateUTCTimeAttributeValue @440
    IedServer_updateUnsignedAttributeValue @441
    IsoConnectionParameters_create @479
    IsoConnectionParameters_destroy @480
    IsoConnectionParameters_setAcseAuthenticationParameter @481
    IsoConnectionParameters_setLocalAddresses @482
    IsoConnectionParameters_setLocalApTitle @483
    IsoConnectionParameters_setRemoteAddresses @484
    IsoConnectionParameters_setRemoteApTitle @485
    IsoConnectionParameters_setTcpParameters @486
    IsoConnection_close @487
    IsoConnection_create @488
    IsoConnection_getPeerAddress @489
    IsoConnection_getSecurityToken @490
    IsoServer_closeConnection @502
    IsoServer_create @503
    IsoServer_destroy @504
    IsoServer_getAuthenticator @505
    IsoServer_getAuthenticatorParameter @506
    IsoServer_getState @507
    IsoServer_setAuthenticator @508
    IsoServer_setConnectionHandler @509
    IsoServer_setLocalIpAddress @510
    IsoServer_setTcpPort @511
    IsoServer_startListening @512
    IsoServer_stopListening @513
    LinkedList_add @523
    LinkedList_create @524
    LinkedList_destroy @525
    LinkedList_destroyDeep @526
    LinkedList_destroyStatic @527
    LinkedList_get @528
    LinkedList_getLastElement @529
    LinkedList_getNext @530
    LinkedList_insertAfter @531
    LinkedList_printStringList @532
    LinkedList_remove @533
    LinkedList_size @534
    LinkedList_getData
    LogicalDevice_create @535
    LogicalDevice_getLogicalNodeCount @537
    LogicalNode_create @538
    LogicalNode_hasFCData @539
    MmsConnection_abort @559
    MmsConnection_conclude @560
    MmsConnection_connect @561
    MmsConnection_create @562
    MmsConnection_defineNamedVariableList @563
    MmsConnection_defineNamedVariableListAssociationSpecific @564
    MmsConnection_deleteAssociationSpecificNamedVariableList @565
    MmsConnection_deleteNamedVariableList @566
    MmsConnection_destroy @567
    MmsConnection_fileClose @568
    MmsConnection_fileDelete @569
    MmsConnection_fileOpen @570
    MmsConnection_fileRead @571
    MmsConnection_fileRename @572
    MmsConnection_getDomainNames @573
    MmsConnection_getDomainVariableListNames @574
    MmsConnection_getDomainVariableNames @575
    MmsConnection_getFileDirectory @576
    MmsConnection_getIsoConnectionParameters @577
    MmsConnection_getLocalDetail @578
    MmsConnection_getServerStatus @579
    MmsConnection_getVMDVariableNames @580
    MmsConnection_getVariableAccessAttributes @581
    MmsConnection_getVariableListNamesAssociationSpecific @582
    MmsConnection_identify @583
    MmsConnection_readArrayElements @584
    MmsConnection_readMultipleVariables @585
    MmsConnection_readNamedVariableListDirectory @586
    MmsConnection_readNamedVariableListDirectoryAssociationSpecific @587
    MmsConnection_readNamedVariableListValues @588
    MmsConnection_readNamedVariableListValuesAssociationSpecific @589
    MmsConnection_readVariable @590
    MmsConnection_setConnectionLostHandler @591
    MmsConnection_setInformationReportHandler @592
    MmsConnection_setLocalDetail @593
    MmsConnection_setRequestTimeout @594
    MmsConnection_writeMultipleVariables @595
    MmsConnection_writeVariable @596
    MmsDevice_create @597
    MmsDevice_destroy @598
    MmsDevice_getDomain @599
    MmsDomain_addNamedVariableList @600
    MmsDomain_create @601
    MmsDomain_deleteNamedVariableList @602
    MmsDomain_destroy @603
    MmsDomain_getName @604
    MmsDomain_getNamedVariable @605
    MmsDomain_getNamedVariableList @606
    MmsDomain_getNamedVariableLists @607
    MmsServerIdentity_destroy @669
    MmsServer_create @670
    MmsServer_destroy @671
    MmsServer_getDevice @672
    MmsServer_getModelName @673
    MmsServer_getRevision @674
    MmsServer_getVMDLogicalStatus @675
    MmsServer_getVMDPhysicalStatus @676
    MmsServer_getValueFromCache @677
    MmsServer_getVendorName @678
    MmsServer_insertIntoCache @679
    MmsServer_installConnectionHandler @680
    MmsServer_installReadHandler @681
    MmsServer_installWriteHandler @682
    MmsServer_lockModel @683
    MmsServer_setClientAuthenticator @684
    MmsServer_setServerIdentity @686
    MmsServer_setStatusRequestListener @687
    MmsServer_setVMDStatus @688
    MmsServer_startListening @689
    MmsServer_stopListening @690
    MmsServer_unlockModel @691
    MmsValue_clone @696
    MmsValue_cloneToBuffer @697
    MmsValue_createArray @698
    MmsValue_createEmptyStructure @699
    MmsValue_createEmptyArray @700
    MmsValue_delete @701
    MmsValue_deleteAllBitStringBits @702
    MmsValue_deleteConditional @703
    MmsValue_deleteIfNotNull @704
    MmsValue_equalTypes @705
    MmsValue_equals @706
    MmsValue_getArraySize @707
    MmsValue_getBinaryTimeAsUtcMs @708
    MmsValue_getBitStringAsInteger @709
    MmsValue_getBitStringBit @710
    MmsValue_getBitStringByteSize @711
    MmsValue_getBitStringSize @712
    MmsValue_getBoolean @713
    MmsValue_getDataAccessError @714
    MmsValue_getElement @715
    MmsValue_getNumberOfSetBits @716
    MmsValue_getOctetStringBuffer @717
    MmsValue_getOctetStringMaxSize @718
    MmsValue_getOctetStringSize @719
    MmsValue_getSizeInMemory @720
    MmsValue_getSubElement @721
    MmsValue_getType @722
    MmsValue_getUtcTimeInMs @723
    MmsValue_isDeletable @724
    MmsValue_newBinaryTime @726
    MmsValue_newBitString @727
    MmsValue_newBoolean @728
    MmsValue_newDataAccessError @729
    MmsValue_newDefaultValue @730
    MmsValue_newDouble @731
    MmsValue_newFloat @732
    MmsValue_newInteger @733
    MmsValue_newIntegerFromBerInteger @734
    MmsValue_newIntegerFromInt16 @735
    MmsValue_newIntegerFromInt32 @736
    MmsValue_newIntegerFromInt64 @737
    MmsValue_newMmsString @738
    MmsValue_newOctetString @739
    MmsValue_newStructure @740
    MmsValue_newUnsigned @741
    MmsValue_newUnsignedFromBerInteger @742
    MmsValue_newUnsignedFromUint32 @743
    MmsValue_newUtcTime @744
    MmsValue_newUtcTimeByMsTime @745
    MmsValue_newVisibleString @746
    MmsValue_newVisibleStringFromByteArray @747
    MmsValue_setAllBitStringBits @748
    MmsValue_setBinaryTime @749
    MmsValue_setBitStringBit @750
    MmsValue_setBitStringFromInteger @751
    MmsValue_setBoolean @752
    MmsValue_setDeletable @753
    MmsValue_setDeletableRecursive @754
    MmsValue_setDouble @755
    MmsValue_setElement @756
    MmsValue_setFloat @757
    MmsValue_setInt32 @758
    MmsValue_setInt64 @759
    MmsValue_setMmsString @760
    MmsValue_setOctetString @761
    MmsValue_setUint16 @762
    MmsValue_setUint32 @763
    MmsValue_setUint8 @764
    MmsValue_setUtcTime @765
    MmsValue_setUtcTimeByBuffer @766
    MmsValue_setUtcTimeMs @767
    MmsValue_setVisibleString @768
    MmsValue_toDouble @769
    MmsValue_toFloat @770
    MmsValue_toInt32 @771
    MmsValue_toInt64 @772
    MmsValue_toString @773
    MmsValue_toUint32 @774
    MmsValue_toUnixTimestamp @775
    MmsValue_update @776
    MmsValue_getBitStringAsIntegerBigEndian
    MmsValue_setBitStringFromIntegerBigEndian
    MmsVariableAccessSpecification_create @777
    MmsVariableAccessSpecification_createAlternateAccess @778
    MmsVariableAccessSpecification_destroy @779
    MmsVariableSpecification_destroy @780
    MmsVariableSpecification_getArrayElementSpecification @781
    MmsVariableSpecification_getChildSpecificationByIndex @782
    MmsVariableSpecification_getChildValue @783
    MmsVariableSpecification_getExponentWidth @784
    MmsVariableSpecification_getName @785
    MmsVariableSpecification_getSize @786
    MmsVariableSpecification_getStructureElements @787
    MmsVariableSpecification_getType @788
    MmsVariableSpecification_getNamedVariableRecursive
    ModelNode_getChild @789
    ModelNode_getChildCount @790
    ModelNode_getObjectReference @791
    PhyComAddress_create @827
    Quality_fromMmsValue @828
    Quality_getValidity @829
    Quality_isFlagSet @830
    Quality_setFlag @831
    Quality_setValidity @832
    Quality_unsetFlag @833
    Thread_create @893
    Thread_destroy @894
    Thread_sleep @895
    Thread_start @896
    ReportControlBlock_create
    IedConnection_readBooleanValue
    IedConnection_readFloatValue
	IedConnection_readStringValue
    IedConnection_readInt32Value
    IedConnection_readUnsigned32Value
    IedConnection_readTimestampValue
    IedConnection_readQualityValue
    IedConnection_writeBooleanValue
    IedConnection_writeInt32Value
    IedConnection_writeUnsigned32Value
    IedConnection_writeFloatValue
    IedConnection_writeVisibleStringValue
    IedConnection_writeOctetString
    Timestamp_getTimeInSeconds
    Timestamp_getTimeInMs
    Timestamp_isLeapSecondKnown
    Timestamp_setLeapSecondKnown
    Timestamp_hasClockFailure
    Timestamp_setClockFailure
    Timestamp_isClockNotSynchronized
    Timestamp_setClockNotSynchronized
    Timestamp_getSubsecondPrecision
    Timestamp_setSubsecondPrecision
    Timestamp_setTimeInSeconds
    Timestamp_setTimeInMilliseconds
    MmsValue_getTypeString
    IedModel_getModelNodeByShortObjectReference
    ClientReportControlBlock_getConfRev
    MmsValue_newIntegerFromInt8
    AcseAuthenticationParameter_create
    AcseAuthenticationParameter_destroy
    AcseAuthenticationParameter_setAuthMechanism
    AcseAuthenticationParameter_setPassword
    IedServer_startThreadless
    IedServer_processIncomingData
    IedServer_performPeriodicTasks
    IedServer_stopThreadless
    Dbpos_fromMmsValue
    Dbpos_toMmsValue
    SettingGroupControlBlock_create
    MmsConnection_setConnectTimeout
    IedConnection_setConnectTimeout
	MmsValue_newVisibleStringWithSize
	MmsValue_newMmsStringWithSize
    MmsValue_setInt8
    MmsValue_setInt16
    LogicalDevice_getSettingGroupControlBlock
    IedServer_changeActiveSettingGroup
    IedServer_setActiveSettingGroupChangedHandler
    IedServer_disableGoosePublishing
    IedServer_setEditSettingGroupChangedHandler
    IedServer_setEditSettingGroupConfirmationHandler
    IedConnection_getDataDirectoryByFC
    IedServer_getActiveSettingGroup
    ClientReport_hasSeqNum
    ClientReport_getSeqNum
    ClientReport_hasDataSetName
    ClientReport_hasReasonForInclusion
    ClientReport_hasConfRev
    ClientReport_getConfRev
    ClientReport_hasBufOvfl
    ClientReport_hasDataReference
    LibIEC61850_getVersionString
    ClientReport_getDataReference
    IedServer_getBooleanAttributeValue
    IedServer_getInt32AttributeValue
    IedServer_getInt64AttributeValue
    IedServer_getUInt32AttributeValue
    IedServer_getFloatAttributeValue
    IedServer_getUTCTimeAttributeValue
    IedServer_getBitStringAttributeValue
    IedServer_getStringAttributeValue
    ModelNode_getChildWithFc
    IedServer_updateTimestampAttributeValue
    MmsValue_getUtcTimeBuffer
    Timestamp_clearFlags
    IedServer_setGooseInterfaceId
    ClientReport_getBufOvfl
    MmsValue_getUtcTimeInMsWithUs
    IedModel_setIedNameForDynamicModel
    ControlObjectClient_useConstantT
    ControlObjectClient_setOrigin
    LogicalDevice_getChildByMmsVariableName
    LogicalNode_getDataSet
    ClientReport_getDataSetName
    MmsValue_getStringSize
    SVControlBlock_create
    SVControlBlock_addPhyComAddress
    GSEControlBlock_addPhyComAddress
    ClientSVControlBlock_create
    ClientSVControlBlock_destroy
    ClientSVControlBlock_isMulticast
    ClientSVControlBlock_getLastComError
    ClientSVControlBlock_setSvEna
    ClientSVControlBlock_getSvEna
    ClientSVControlBlock_setResv
    ClientSVControlBlock_getResv
    ClientSVControlBlock_getMsvID
    ClientSVControlBlock_getDatSet
    ClientSVControlBlock_getConfRev
    ClientSVControlBlock_getSmpRate
    ClientSVControlBlock_getDstAddress
    ClientSVControlBlock_getOptFlds
    ClientSVControlBlock_getSmpMod
    ClientSVControlBlock_getNoASDU
    IedServer_setSVCBHandler
    IedModel_getSVControlBlock
    MmsValue_printToBuffer
    CDC_CTE_create
    CDC_SPV_create
    CDC_TMS_create
    MmsValue_getUtcTimeQuality
    MmsConnection_getMmsConnectionParameters
    IedServer_updateVisibleStringAttributeValue
<<<<<<< HEAD
    MmsValue_setUtcTimeQuality
    MmsValue_decodeMmsData
    MmsValue_encodeMmsData
=======
    ControlObjectClient_setInterlockCheck
    ControlObjectClient_setSynchroCheck
>>>>>>> 29b9e466
<|MERGE_RESOLUTION|>--- conflicted
+++ resolved
@@ -523,11 +523,8 @@
     MmsValue_getUtcTimeQuality
     MmsConnection_getMmsConnectionParameters
     IedServer_updateVisibleStringAttributeValue
-<<<<<<< HEAD
     MmsValue_setUtcTimeQuality
     MmsValue_decodeMmsData
     MmsValue_encodeMmsData
-=======
     ControlObjectClient_setInterlockCheck
     ControlObjectClient_setSynchroCheck
->>>>>>> 29b9e466
