/*
 *  iso_client_connection.h
 *
 *  This is an internal interface of MMS client connection that connects MMS to the ISO client
 *  protocol stack. It is used as an abstraction layer to isolate the MMS code from the lower
 *  protocol layers.
 *
 *  Copyright 2013-2018 Michael Zillgith
 *
 *  This file is part of libIEC61850.
 *
 *  libIEC61850 is free software: you can redistribute it and/or modify
 *  it under the terms of the GNU General Public License as published by
 *  the Free Software Foundation, either version 3 of the License, or
 *  (at your option) any later version.
 *
 *  libIEC61850 is distributed in the hope that it will be useful,
 *  but WITHOUT ANY WARRANTY; without even the implied warranty of
 *  MERCHANTABILITY or FITNESS FOR A PARTICULAR PURPOSE.  See the
 *  GNU General Public License for more details.
 *
 *  You should have received a copy of the GNU General Public License
 *  along with libIEC61850.  If not, see <http://www.gnu.org/licenses/>.
 *
 *  See COPYING file for the complete license text.
 */

#ifndef ISO_CLIENT_CONNECTION_H_
#define ISO_CLIENT_CONNECTION_H_

#include "byte_buffer.h"
#include "iso_connection_parameters.h"

#ifdef __cplusplus
extern "C" {
#endif

typedef enum
{
    ISO_IND_ASSOCIATION_SUCCESS,
    ISO_IND_ASSOCIATION_FAILED,
    ISO_IND_CLOSED,
    ISO_IND_DATA,
    ISO_IND_TICK
} IsoIndication;

<<<<<<< HEAD
typedef void
=======
typedef bool
>>>>>>> 543d7802
(*IsoIndicationCallback)(IsoIndication indication, void* param, ByteBuffer* payload);

/**
 * opaque data structure to represent an ISO client connection.
 */
typedef struct sIsoClientConnection* IsoClientConnection;

LIB61850_INTERNAL IsoClientConnection
IsoClientConnection_create(IsoConnectionParameters parameters, IsoIndicationCallback callback, void* callbackParameter);

LIB61850_INTERNAL void
IsoClientConnection_destroy(IsoClientConnection self);

LIB61850_INTERNAL bool
IsoClientConnection_associateAsync(IsoClientConnection self, uint32_t connectTimeoutInMs, uint32_t readTimeoutInMs);

/**
 * called by tick function
 *
 * \return value indicates that connection is currently waiting and calling thread can be suspended
 */
LIB61850_INTERNAL bool
IsoClientConnection_handleConnection(IsoClientConnection self);

LIB61850_INTERNAL void
IsoClientConnection_associate(IsoClientConnection self, uint32_t connectTimeoutInMs);

/**
 * Send message and release the transmit buffer
 *
 * \param payload message to send
 */
LIB61850_INTERNAL void
IsoClientConnection_sendMessage(IsoClientConnection self, ByteBuffer* payload);

LIB61850_INTERNAL void
IsoClientConnection_release(IsoClientConnection self);

/**
 * \brief Send ACSE abort message and wait until connection is closed by server or timeout occurred
 */
LIB61850_INTERNAL void
IsoClientConnection_abortAsync(IsoClientConnection self);

LIB61850_INTERNAL void
IsoClientConnection_close(IsoClientConnection self);

/**
 * This function should be called by the API client (usually the MmsConnection) to reserve(allocate)
 * the payload buffer. This is used to prevent concurrent access to the send buffer of the IsoClientConnection
 */
LIB61850_INTERNAL ByteBuffer*
IsoClientConnection_allocateTransmitBuffer(IsoClientConnection self);

/**
 * This function is used to release the transmit buffer in case a formerly allocated transmit buffer cannot
 * be sent.
 */
LIB61850_INTERNAL void
IsoClientConnection_releaseTransmitBuffer(IsoClientConnection self);


#ifdef __cplusplus
}
#endif

#endif /* ISO_CLIENT_CONNECTION_H_ */<|MERGE_RESOLUTION|>--- conflicted
+++ resolved
@@ -44,11 +44,7 @@
     ISO_IND_TICK
 } IsoIndication;
 
-<<<<<<< HEAD
-typedef void
-=======
 typedef bool
->>>>>>> 543d7802
 (*IsoIndicationCallback)(IsoIndication indication, void* param, ByteBuffer* payload);
 
 /**
