--- conflicted
+++ resolved
@@ -327,9 +327,10 @@
     if (fd >= 0) {
         conSocket = (Socket) GLOBAL_CALLOC(1, sizeof(struct sSocket));
 
-<<<<<<< HEAD
         if (conSocket) {
             conSocket->fd = fd;
+
+            setSocketNonBlocking(conSocket);
 
             activateTcpNoDelay(conSocket);
         }
@@ -340,11 +341,6 @@
             if (DEBUG_SOCKET)
                 printf("SOCKET: out of memory\n");
         }
-=======
-        setSocketNonBlocking(conSocket);
-
-        activateTcpNoDelay(conSocket);
->>>>>>> e67cb1af
     }
 
     return conSocket;
